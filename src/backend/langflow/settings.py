import os
from typing import List

import yaml
from pydantic import BaseSettings, root_validator


class Settings(BaseSettings):
<<<<<<< HEAD
    chains: List[str] = []
    agents: List[str] = []
    prompts: List[str] = []
    llms: List[str] = []
    tools: List[str] = []
    memories: List[str] = []
    wrappers: List[str] = []
    toolkits: List[str] = []
    dev: bool = False
=======
    chains: Optional[List[str]] = Field(...)
    agents: Optional[List[str]] = Field(...)
    prompts: Optional[List[str]] = Field(...)
    llms: Optional[List[str]] = Field(...)
    tools: Optional[List[str]] = Field(...)
    memories: Optional[List[str]] = Field(...)
    embeddings: Optional[List[str]] = Field(...)
    vectorstores: Optional[List[str]] = Field(...)
    documentloaders: Optional[List[str]] = Field(...)
    dev: bool = Field(...)
>>>>>>> a9ff3add

    class Config:
        validate_assignment = True
        extra = "ignore"

    @root_validator(allow_reuse=True)
    def validate_lists(cls, values):
        for key, value in values.items():
            if key != "dev" and not value:
                values[key] = []
        return values

    def update_from_yaml(self, file_path: str):
        new_settings = load_settings_from_yaml(file_path)
        self.chains = new_settings.chains or []
        self.agents = new_settings.agents or []
        self.prompts = new_settings.prompts or []
        self.llms = new_settings.llms or []
        self.tools = new_settings.tools or []
        self.memories = new_settings.memories or []
        self.wrappers = new_settings.wrappers or []
        self.toolkits = new_settings.toolkits or []
        self.dev = new_settings.dev or False


def save_settings_to_yaml(settings: Settings, file_path: str):
    with open(file_path, "w") as f:
        settings_dict = settings.dict()
        yaml.dump(settings_dict, f)


def load_settings_from_yaml(file_path: str) -> Settings:
    # Check if a string is a valid path or a file name
    if "/" not in file_path:
        # Get current path
        current_path = os.path.dirname(os.path.abspath(__file__))

        file_path = os.path.join(current_path, file_path)

    with open(file_path, "r") as f:
        settings_dict = yaml.safe_load(f)

    return Settings(**settings_dict)


settings = load_settings_from_yaml("config.yaml")<|MERGE_RESOLUTION|>--- conflicted
+++ resolved
@@ -6,28 +6,18 @@
 
 
 class Settings(BaseSettings):
-<<<<<<< HEAD
     chains: List[str] = []
     agents: List[str] = []
     prompts: List[str] = []
     llms: List[str] = []
     tools: List[str] = []
     memories: List[str] = []
+    embeddings: List[str] = []
+    vectorstores: List[str] = []
+    documentloaders: List[str] = []
     wrappers: List[str] = []
     toolkits: List[str] = []
     dev: bool = False
-=======
-    chains: Optional[List[str]] = Field(...)
-    agents: Optional[List[str]] = Field(...)
-    prompts: Optional[List[str]] = Field(...)
-    llms: Optional[List[str]] = Field(...)
-    tools: Optional[List[str]] = Field(...)
-    memories: Optional[List[str]] = Field(...)
-    embeddings: Optional[List[str]] = Field(...)
-    vectorstores: Optional[List[str]] = Field(...)
-    documentloaders: Optional[List[str]] = Field(...)
-    dev: bool = Field(...)
->>>>>>> a9ff3add
 
     class Config:
         validate_assignment = True
