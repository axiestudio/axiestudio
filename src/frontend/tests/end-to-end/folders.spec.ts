import { test } from "@playwright/test";
import { readFileSync } from "fs";

test("CRUD folders", async ({ page }) => {
  await page.goto("/");
  await page.waitForTimeout(2000);

  let modalCount = 0;
  try {
    const modalTitleElement = await page?.getByTestId("modal-title");
    if (modalTitleElement) {
      modalCount = await modalTitleElement.count();
    }
  } catch (error) {
    modalCount = 0;
  }

  while (modalCount === 0) {
    await page.getByText("New Project", { exact: true }).click();
    await page.waitForTimeout(5000);
    modalCount = await page.getByTestId("modal-title")?.count();
  }
  await page.getByRole("heading", { name: "Basic Prompting" }).click();

  await page.getByTestId("icon-ChevronLeft").first().click();

  await page.getByText("My Collection").nth(2).isVisible();
  await page.getByPlaceholder("Search flows").isVisible();
  await page.getByText("Flows").isVisible();
  await page.getByText("Components").isVisible();
  await page.getByText("All").first().isVisible();
  await page.getByText("Select All").isVisible();

<<<<<<< HEAD
  await page.getByText("New Folder", { exact: true }).first().click();
=======
  await page.getByTestId("add-folder-button").click();
>>>>>>> af80b4c4
  await page.getByText("New Folder").last().isVisible();
  await page.waitForTimeout(1000);
  await page.getByText("New Folder").last().dblclick();
  await page.getByTestId("input-folder").fill("new folder test name");
  await page.keyboard.press("Enter");
  await page.getByText("new folder test name").last().isVisible();

  await page
    .getByText("new folder test name")
    .last()
    .hover()
    .then(async () => {
      await page.getByTestId("icon-trash").last().click();
    });

  await page.getByText("Delete").last().click();
  await page.waitForTimeout(1000);
  await page.getByText("Folder deleted succefully").isVisible();
});

test("add folder by drag and drop", async ({ page }) => {
  await page.goto("/");
  await page.waitForTimeout(2000);

  const jsonContent = readFileSync(
    "src/frontend/tests/end-to-end/assets/collection.json",
    "utf-8",
  );

  // Create the DataTransfer and File
  const dataTransfer = await page.evaluateHandle((data) => {
    const dt = new DataTransfer();
    // Convert the buffer to a hex array
    const file = new File([data], "flowtest.json", {
      type: "application/json",
    });
    dt.items.add(file);
    return dt;
  }, jsonContent);

  // Now dispatch
  await page.dispatchEvent(
    '//*[@id="root"]/div/div[1]/div[2]/div[3]/aside/nav/div/div[2]',
    "drop",
    {
      dataTransfer,
    },
  );

  await page.getByText("Getting Started").first().isVisible();
});

test("change flow folder", async ({ page }) => {
  await page.goto("/");
  await page.waitForTimeout(2000);

  let modalCount = 0;
  try {
    const modalTitleElement = await page?.getByTestId("modal-title");
    if (modalTitleElement) {
      modalCount = await modalTitleElement.count();
    }
  } catch (error) {
    modalCount = 0;
  }

  while (modalCount === 0) {
    await page.getByText("New Project", { exact: true }).click();
    await page.waitForTimeout(5000);
    modalCount = await page.getByTestId("modal-title")?.count();
  }
  await page.getByRole("heading", { name: "Basic Prompting" }).click();

  await page.getByTestId("icon-ChevronLeft").first().click();

  await page.getByText("My Collection").nth(2).isVisible();
  await page.getByPlaceholder("Search flows").isVisible();
  await page.getByText("Flows").isVisible();
  await page.getByText("Components").isVisible();
  await page.getByText("All").first().isVisible();
  await page.getByText("Select All").isVisible();

<<<<<<< HEAD
  await page.getByText("New Folder", { exact: true }).first().click();
=======
  await page.getByTestId("add-folder-button").click();
>>>>>>> af80b4c4
  await page.getByText("New Folder").last().isVisible();
  await page.waitForTimeout(1000);
  await page.getByText("New Folder").last().dblclick();
  await page.getByTestId("input-folder").fill("new folder test name");
  await page.keyboard.press("Enter");
  await page.getByText("new folder test name").last().isVisible();

  await page.getByText("My Projects").last().click();
  await page.getByText("Basic Prompting").first().hover();
  await page.mouse.down();
  await page.getByText("test").first().hover();
  await page.mouse.up();
  await page.getByText("Basic Prompting").first().isVisible();
});<|MERGE_RESOLUTION|>--- conflicted
+++ resolved
@@ -31,11 +31,7 @@
   await page.getByText("All").first().isVisible();
   await page.getByText("Select All").isVisible();
 
-<<<<<<< HEAD
-  await page.getByText("New Folder", { exact: true }).first().click();
-=======
   await page.getByTestId("add-folder-button").click();
->>>>>>> af80b4c4
   await page.getByText("New Folder").last().isVisible();
   await page.waitForTimeout(1000);
   await page.getByText("New Folder").last().dblclick();
@@ -118,11 +114,7 @@
   await page.getByText("All").first().isVisible();
   await page.getByText("Select All").isVisible();
 
-<<<<<<< HEAD
-  await page.getByText("New Folder", { exact: true }).first().click();
-=======
   await page.getByTestId("add-folder-button").click();
->>>>>>> af80b4c4
   await page.getByText("New Folder").last().isVisible();
   await page.waitForTimeout(1000);
   await page.getByText("New Folder").last().dblclick();
