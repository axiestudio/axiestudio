--- conflicted
+++ resolved
@@ -27,7 +27,6 @@
           <span className="ml-4 text-2xl">⛓️</span>
         </Link>
 
-<<<<<<< HEAD
         {flows.findIndex((f) => tabId === f.id) !== -1 && tabId !== "" && (
           <MenuBar flows={flows} tabId={tabId} />
         )}
@@ -42,8 +41,6 @@
             Main page
           </Button>
         )}
-=======
->>>>>>> ada75230
         {autoLogin === false && (
           <a
             onClick={() => {
