--- conflicted
+++ resolved
@@ -12,11 +12,7 @@
   nodeClass,
   dynamic,
   setNodeClass,
-<<<<<<< HEAD
-}: TextAreaComponentType): JSX.Element {
-=======
 }: CodeAreaComponentType) {
->>>>>>> 214aef76
   const [myValue, setMyValue] = useState(
     typeof value == "string" ? value : JSON.stringify(value)
   );
