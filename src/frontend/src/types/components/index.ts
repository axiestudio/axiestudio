--- conflicted
+++ resolved
@@ -491,7 +491,7 @@
   isDragging: boolean;
   files: FilePreviewType[];
   setFiles: (
-    files: FilePreviewType[] | ((prev: FilePreviewType[]) => FilePreviewType[])
+    files: FilePreviewType[] | ((prev: FilePreviewType[]) => FilePreviewType[]),
   ) => void;
   chatValue: string;
   inputRef: {
@@ -791,9 +791,7 @@
   };
   dataTestId: string;
   ping?: boolean;
-<<<<<<< HEAD
   shortcut: string;
-=======
 };
 
 export type clearChatPropsType = {
@@ -808,5 +806,4 @@
   lockChat: boolean;
   setLockChat: (lock: boolean) => void;
   setChatHistory: (chatHistory: ChatMessageType) => void;
->>>>>>> d7fef29f
 };