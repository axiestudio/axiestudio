--- conflicted
+++ resolved
@@ -90,15 +90,8 @@
           <DialogDescription>
             {data.node?.description}
             <div className="flex pt-4">
-<<<<<<< HEAD
-              <VariableIcon className="w-5 h-5 pe-1 text-foreground stroke-2">
-                &nbsp;
-              </VariableIcon>
-              <span className="text-sm font-semibold text-foreground">
-=======
               <Variable className="w-5 h-5 pe-1 text-gray-700 stroke-2 dark:text-slate-200"></Variable>
               <span className="text-sm font-semibold text-gray-800 dark:text-white">
->>>>>>> 52329b36
                 Parameters
               </span>
             </div>
