--- conflicted
+++ resolved
@@ -1,4 +1,5 @@
 from fastapi.testclient import TestClient
+
 from langflow.services.deps import get_settings_service
 
 
@@ -79,8 +80,6 @@
         "fileTypes": [],
     }
 
-<<<<<<< HEAD
-=======
     assert template["template_format"] == {
         "required": False,
         "dynamic": True,
@@ -97,7 +96,6 @@
         "fileTypes": [],
     }
 
->>>>>>> bcc58cfe
     assert template["validate_template"] == {
         "required": False,
         "dynamic": False,
